import * as db from './db';
import cache from './cache';
import config from '../config/config';
import strings from '../config/strings';
import * as middleware from './middleware';
const {Extra} = require('telegraf');

/** Message template helper
 * @param {String} ticket
 * @param {Object} message
 * @param {Boolean} anon
 * @return {String} text
 */
function ticketMsg(ticket, message, anon = true, autoReplyInfo) {
  let link = '';
  if (!anon) {
    link = `tg://user?id=${cache.ticketID}`;
  }
  return `${config.language.ticket} ` +
          `#T${ticket.toString().padStart(6, '0')} ${config.language.from} ` +
          `<a href="${link}">` +
          `${message.from.first_name}</a> ${config.language.language}: ` +
          `${message.from.language_code}\n\n` +
          `${middleware.escapeText(message.text)}\n\n` + 
          `<i>${autoReplyInfo}</i>`;
}

/** Ticket auto reply for common questions
 * @param {context} ctx Bot context.
 * @param {bot} bot Bot object.
 * @param {chat} chat Bot chat.
 */
function autoReply(ctx, bot, chat) {
  for (let i in strings) {
    if (ctx.message.text.toString().indexOf(strings[i][0]) > -1) {
      // Define message
      let msg = `${config.language.dear} <b>`+
        `${ctx.message.from.first_name}</b>,\n\n`+
        `${middleware.escapeText(strings[i][1])}\n\n`+
        `${config.language.regards}\n`+
        `${config.language.automatedReplyAuthor}\n\n`+
        `<i>${config.language.automatedReply}</i>`;

      // Send message with keyboard
      ctx.reply(msg, Extra.HTML())
      return true;
    }
  }
  return false;
}

/**
 * Ticket handling and spam protection.
 * @param {context} ctx Bot context.
 * @param {bot} bot Bot object.
 * @param {chat} chat Bot chat.
 */
function chat(ctx, bot, chat) {
  cache.ticketID = ctx.message.from.id;
  // Check if auto reply works
  let isAutoReply = false;
  if (autoReply(ctx, bot, chat))
    isAutoReply = true;
  const autoReplyInfo = isAutoReply ? `<i>${config.language.automatedReplySent}</i>` : ''

  if (cache.ticketIDs[cache.ticketID] === undefined) {
    cache.ticketIDs.push(cache.ticketID);
  }
  cache.ticketStatus[cache.ticketID] = true;
  if (cache.ticketSent[cache.ticketID] === undefined) {
    // Get Ticket ID from DB
    // eslint-disable-next-line new-cap
    if (!isAutoReply)
      bot.telegram.sendMessage(chat.id, config.language.contactMessage, Extra.HTML());
    // Get Ticket ID from DB
    db.getOpen(chat.id, ctx.session.groupCategory, function(ticket) {
      // To staff
      bot.telegram.sendMessage(config.staffchat_id,
<<<<<<< HEAD
          ticketMsg(ticket.id, ctx.message, config.anonymous_tickets),
=======
          ticketMsg(ticket.id, ctx.message, true, autoReplyInfo),
>>>>>>> ff4e7aa6
          // eslint-disable-next-line new-cap
          Extra.HTML()
      );
      // Check if group flag is set and is not admin chat
      if (ctx.session.group !== undefined &&
        ctx.session.group != config.staffchat_id) {
        // Send to group-staff chat
        bot.telegram.sendMessage(
            ctx.session.group,
<<<<<<< HEAD
            ticketMsg(ticket.id, ctx.message, config.anonymous_tickets),
=======
            ticketMsg(ticket.id, ctx.message, true, autoReplyInfo),
>>>>>>> ff4e7aa6
            config.allow_private ? {
              parse_mode: 'html',
              reply_markup: {
                html: '',
                inline_keyboard: [
                  [
                    {
                      'text': config.language.replyPrivate,
                      'callback_data': ctx.from.id +
                      '---' + ctx.message.from.first_name + '---' + ctx.session.groupCategory +
                      '---' + ticket.id 
                    }
                  ],
                ],
              },
            } : {
              parse_mode: 'html',
            }
        );
      }
    });
    // wait 5 minutes before this message appears again and do not
    // send notificatoin sounds in that time to avoid spam
    setTimeout(function() {
      cache.ticketSent[cache.ticketID] = undefined;
    }, config.spam_time);
    cache.ticketSent[cache.ticketID] = 0;
  } else if (cache.ticketSent[cache.ticketID] < 4) {
    cache.ticketSent[cache.ticketID]++;
    db.getOpen(cache.ticketID, ctx.session.groupCategory, function(ticket) {
      bot.telegram.sendMessage(config.staffchat_id,
<<<<<<< HEAD
          ticketMsg(ticket.id, ctx.message, config.anonymous_tickets),
=======
          ticketMsg(ticket.id, ctx.message, true, autoReplyInfo),
>>>>>>> ff4e7aa6
          // eslint-disable-next-line new-cap
          Extra.HTML()
      );
      if (ctx.session.group !== undefined) {
        bot.telegram.sendMessage(
            ctx.session.group,
<<<<<<< HEAD
            ticketMsg(ticket.id, ctx.message, config.anonymous_tickets),
=======
            ticketMsg(ticket.id, ctx.message, true, autoReplyInfo),
>>>>>>> ff4e7aa6
            // eslint-disable-next-line new-cap
            Extra.HTML()
        );
      }
    });
  } else if (cache.ticketSent[cache.ticketID] === 4) {
    cache.ticketSent[cache.ticketID]++;
    // eslint-disable-next-line new-cap
    bot.telegram.sendMessage(chat.id, config.language.blockedSpam, Extra.HTML());
  }
  db.getOpen(cache.ticketID, ctx.session.groupCategory, function(ticket) {
<<<<<<< HEAD
    console.log(ticketMsg(ticket.id, ctx.message, config.anonymous_tickets));
=======
    console.log(ticketMsg(ticket.id, ctx.message, true, autoReplyInfo));
>>>>>>> ff4e7aa6
  });
}

export {
  chat,
};<|MERGE_RESOLUTION|>--- conflicted
+++ resolved
@@ -76,11 +76,7 @@
     db.getOpen(chat.id, ctx.session.groupCategory, function(ticket) {
       // To staff
       bot.telegram.sendMessage(config.staffchat_id,
-<<<<<<< HEAD
-          ticketMsg(ticket.id, ctx.message, config.anonymous_tickets),
-=======
-          ticketMsg(ticket.id, ctx.message, true, autoReplyInfo),
->>>>>>> ff4e7aa6
+          ticketMsg(ticket.id, ctx.message, config.anonymous_tickets, autoReplyInfo),
           // eslint-disable-next-line new-cap
           Extra.HTML()
       );
@@ -90,11 +86,7 @@
         // Send to group-staff chat
         bot.telegram.sendMessage(
             ctx.session.group,
-<<<<<<< HEAD
-            ticketMsg(ticket.id, ctx.message, config.anonymous_tickets),
-=======
-            ticketMsg(ticket.id, ctx.message, true, autoReplyInfo),
->>>>>>> ff4e7aa6
+            ticketMsg(ticket.id, ctx.message, config.anonymous_tickets, autoReplyInfo),
             config.allow_private ? {
               parse_mode: 'html',
               reply_markup: {
@@ -126,22 +118,14 @@
     cache.ticketSent[cache.ticketID]++;
     db.getOpen(cache.ticketID, ctx.session.groupCategory, function(ticket) {
       bot.telegram.sendMessage(config.staffchat_id,
-<<<<<<< HEAD
-          ticketMsg(ticket.id, ctx.message, config.anonymous_tickets),
-=======
-          ticketMsg(ticket.id, ctx.message, true, autoReplyInfo),
->>>>>>> ff4e7aa6
+          ticketMsg(ticket.id, ctx.message, config.anonymous_tickets, autoReplyInfo),
           // eslint-disable-next-line new-cap
           Extra.HTML()
       );
       if (ctx.session.group !== undefined) {
         bot.telegram.sendMessage(
             ctx.session.group,
-<<<<<<< HEAD
-            ticketMsg(ticket.id, ctx.message, config.anonymous_tickets),
-=======
-            ticketMsg(ticket.id, ctx.message, true, autoReplyInfo),
->>>>>>> ff4e7aa6
+            ticketMsg(ticket.id, ctx.message, config.anonymous_tickets, autoReplyInfo),
             // eslint-disable-next-line new-cap
             Extra.HTML()
         );
@@ -153,11 +137,7 @@
     bot.telegram.sendMessage(chat.id, config.language.blockedSpam, Extra.HTML());
   }
   db.getOpen(cache.ticketID, ctx.session.groupCategory, function(ticket) {
-<<<<<<< HEAD
-    console.log(ticketMsg(ticket.id, ctx.message, config.anonymous_tickets));
-=======
-    console.log(ticketMsg(ticket.id, ctx.message, true, autoReplyInfo));
->>>>>>> ff4e7aa6
+    console.log(ticketMsg(ticket.id, ctx.message, config.anonymous_tickets, autoReplyInfo));
   });
 }
 
